--- conflicted
+++ resolved
@@ -506,11 +506,7 @@
 
 ;; accept simple 'y'/space, 'n'/delete
 (if (boundp 'use-short-answers)
-<<<<<<< HEAD
-    (setq (use-short-answers t))
-=======
     (setq use-short-answers t)
->>>>>>> 4939ec03
   (fset #'yes-or-no-p #'y-or-n-p))
 
 (unless (fboundp #'string-match-p) (defalias #'string-match-p #'string-match))
@@ -1308,7 +1304,7 @@
   (delete-region (point) (mark))
 
   (beginning-of-buffer)
-  (while (search-forward "
+  (while (search-forward " " nil t)
     (replace-match "" nil t))
   (beginning-of-buffer)
