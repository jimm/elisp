<<<<<<< HEAD
(load-file "~/.emacs.d/elisp/bootstrap-init.el")
(bootstrap-init "home" "sysex")
=======
;; -*- emacs-lisp -*-
(defvar *my-emacs-lib-dir* "~/.emacs.d/elisp/")
(load-file (concat *my-emacs-lib-dir* "bootstrap-init.el"))
(bootstrap-init "home" "sysex")
(custom-set-variables
 ;; custom-set-variables was added by Custom.
 ;; If you edit it by hand, you could mess it up, so be careful.
 ;; Your init file should contain only one such instance.
 ;; If there is more than one, they won't work right.
 '(package-selected-packages
   (quote
    (yasnippet smex projectile-rails markdown-mode magit haskell-mode go-mode fzf dumb-jump deft coffee-mode alchemist ag ace-window 2048-game))))
(custom-set-faces
 ;; custom-set-faces was added by Custom.
 ;; If you edit it by hand, you could mess it up, so be careful.
 ;; Your init file should contain only one such instance.
 ;; If there is more than one, they won't work right.
 '(eshell-prompt ((((class color) (background light)) (:foreground "Blue")) (((class color) (background dark)) (:foreground "SteelBlue")) (t (:bold t)))))
>>>>>>> e9da7b54
<|MERGE_RESOLUTION|>--- conflicted
+++ resolved
@@ -1,10 +1,4 @@
-<<<<<<< HEAD
 (load-file "~/.emacs.d/elisp/bootstrap-init.el")
-(bootstrap-init "home" "sysex")
-=======
-;; -*- emacs-lisp -*-
-(defvar *my-emacs-lib-dir* "~/.emacs.d/elisp/")
-(load-file (concat *my-emacs-lib-dir* "bootstrap-init.el"))
 (bootstrap-init "home" "sysex")
 (custom-set-variables
  ;; custom-set-variables was added by Custom.
@@ -19,5 +13,4 @@
  ;; If you edit it by hand, you could mess it up, so be careful.
  ;; Your init file should contain only one such instance.
  ;; If there is more than one, they won't work right.
- '(eshell-prompt ((((class color) (background light)) (:foreground "Blue")) (((class color) (background dark)) (:foreground "SteelBlue")) (t (:bold t)))))
->>>>>>> e9da7b54
+ '(eshell-prompt ((((class color) (background light)) (:foreground "Blue")) (((class color) (background dark)) (:foreground "SteelBlue")) (t (:bold t)))))